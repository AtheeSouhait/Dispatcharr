from django.http import HttpResponse
from django.urls import reverse
from apps.channels.models import Channel, ChannelProfile
from apps.epg.models import ProgramData
from django.utils import timezone
from datetime import datetime, timedelta
import re
import html  # Add this import for XML escaping

def generate_m3u(request, profile_name=None):
    """
    Dynamically generate an M3U file from channels.
    The stream URL now points to the new stream_view that uses StreamProfile.
    """
    if profile_name is not None:
        channel_profile = ChannelProfile.objects.get(name=profile_name)
        channels = Channel.objects.filter(
            channelprofilemembership__channel_profile=channel_profile,
            channelprofilemembership__enabled=True
        ).order_by('channel_number')
    else:
        channels = Channel.objects.order_by('channel_number')

    m3u_content = "#EXTM3U\n"
    for channel in channels:
        group_title = channel.channel_group.name if channel.channel_group else "Default"
        tvg_id = channel.channel_number or channel.id
        tvg_name = channel.name

<<<<<<< HEAD
        # Fix for logo URLs - convert filesystem paths to web URLs
        tvg_logo = ""
        if channel.logo:
            tvg_logo = channel.logo.url

            # Convert to absolute URL if it's a filesystem path
            if tvg_logo.startswith('/data'):
                logo_uri = re.sub(r"^\/data", '', tvg_logo)
                base_url = request.build_absolute_uri('/')[:-1]
                tvg_logo = f"{base_url}{logo_uri}"
=======
        tvg_logo = ""
        if channel.logo:
            tvg_logo = request.build_absolute_uri(reverse('api:channels:logo-cache', args=[channel.logo.id]))
>>>>>>> abab9317

        channel_number = channel.channel_number

        extinf_line = (
            f'#EXTINF:-1 tvg-id="{tvg_id}" tvg-name="{tvg_name}" tvg-logo="{tvg_logo}" '
            f'tvg-chno="{channel_number}" group-title="{group_title}",{channel.name}\n'
        )

        base_url = request.build_absolute_uri('/')[:-1]
        stream_url = f"{base_url}/proxy/ts/stream/{channel.uuid}"

        #stream_url = request.build_absolute_uri(reverse('output:stream', args=[channel.id]))
        m3u_content += extinf_line + stream_url + "\n"

    response = HttpResponse(m3u_content, content_type="application/x-mpegURL")
    response['Content-Disposition'] = 'attachment; filename="channels.m3u"'
    return response

def generate_dummy_epg(name, channel_id, num_days=7, interval_hours=4):
    xml_lines = []

    # Loop through the number of days
    for day_offset in range(num_days):
        current_day = datetime.now() + timedelta(days=day_offset)

        # Loop through each 4-hour interval in the day
        for hour in range(0, 24, interval_hours):
            start_time = current_day.replace(hour=hour, minute=0, second=0, microsecond=0)
            stop_time = start_time + timedelta(hours=interval_hours)

            # Format the times as per the requested format
            start_str = start_time.strftime("%Y%m%d%H%M%S") + " 0000"
            stop_str = stop_time.strftime("%Y%m%d%H%M%S") + " 0000"

            # Create the XML-like programme entry with escaped name
            xml_lines.append(f'<programme start="{start_str}" stop="{stop_str}" channel="{channel_id}">')
            xml_lines.append(f'    <title lang="en">{html.escape(name)}</title>')
            xml_lines.append(f'</programme>')

    return xml_lines

def generate_epg(request, profile_name=None):
    """
    Dynamically generate an XMLTV (EPG) file using the new EPGData/ProgramData models.
    Since the EPG data is stored independently of Channels, we group programmes
    by their associated EPGData record.
    This version does not filter by time, so it includes the entire EPG saved in the DB.
    """
    xml_lines = []
    xml_lines.append('<?xml version="1.0" encoding="UTF-8"?>')
    xml_lines.append('<tv generator-info-name="Dispatcharr" generator-info-url="https://github.com/Dispatcharr/Dispatcharr">')

    if profile_name is not None:
        channel_profile = ChannelProfile.objects.get(name=profile_name)
        channels = Channel.objects.filter(
            channelprofilemembership__channel_profile=channel_profile,
            channelprofilemembership__enabled=True
        )
    else:
        channels = Channel.objects.all()

    # Retrieve all active channels
    for channel in channels:
        channel_id = channel.channel_number or channel.id
        display_name = channel.epg_data.name if channel.epg_data else channel.name
        xml_lines.append(f'  <channel id="{channel_id}">')
        xml_lines.append(f'    <display-name>{html.escape(display_name)}</display-name>')

        # Add channel logo if available
        if channel.logo:
            logo_url = request.build_absolute_uri(reverse('api:channels:logo-cache', args=[channel.logo.id]))
            xml_lines.append(f'    <icon src="{html.escape(logo_url)}" />')

        xml_lines.append('  </channel>')

    for channel in channels:
        channel_id = channel.channel_number or channel.id
        display_name = channel.epg_data.name if channel.epg_data else channel.name
        if not channel.epg_data:
            xml_lines = xml_lines + generate_dummy_epg(display_name, channel_id)
        else:
            programs = channel.epg_data.programs.all()
            for prog in programs:
                start_str = prog.start_time.strftime("%Y%m%d%H%M%S %z")
                stop_str = prog.end_time.strftime("%Y%m%d%H%M%S %z")
                xml_lines.append(f'  <programme start="{start_str}" stop="{stop_str}" channel="{channel_id}">')
                xml_lines.append(f'    <title>{html.escape(prog.title)}</title>')

                # Add subtitle if available
                if prog.sub_title:
                    xml_lines.append(f'    <sub-title>{html.escape(prog.sub_title)}</sub-title>')

                # Add description if available
                if prog.description:
                    xml_lines.append(f'    <desc>{html.escape(prog.description)}</desc>')

                # Process custom properties if available
                if prog.custom_properties:
                    try:
                        import json
                        custom_data = json.loads(prog.custom_properties)

                        # Add categories if available
                        if 'categories' in custom_data and custom_data['categories']:
                            for category in custom_data['categories']:
                                xml_lines.append(f'    <category>{html.escape(category)}</category>')

                        # Handle episode numbering - multiple formats supported
                        # Standard episode number if available
                        if 'episode' in custom_data:
                            xml_lines.append(f'    <episode-num system="onscreen">E{custom_data["episode"]}</episode-num>')

                        # Handle onscreen episode format (like S06E128)
                        if 'onscreen_episode' in custom_data:
                            xml_lines.append(f'    <episode-num system="onscreen">{html.escape(custom_data["onscreen_episode"])}</episode-num>')

                        # Add season and episode numbers in xmltv_ns format if available
                        if 'season' in custom_data and 'episode' in custom_data:
                            season = int(custom_data['season']) - 1 if str(custom_data['season']).isdigit() else 0
                            episode = int(custom_data['episode']) - 1 if str(custom_data['episode']).isdigit() else 0
                            xml_lines.append(f'    <episode-num system="xmltv_ns">{season}.{episode}.</episode-num>')

                        # Add rating if available
                        if 'rating' in custom_data:
                            rating_system = custom_data.get('rating_system', 'TV Parental Guidelines')
                            xml_lines.append(f'    <rating system="{html.escape(rating_system)}">')
                            xml_lines.append(f'      <value>{html.escape(custom_data["rating"])}</value>')
                            xml_lines.append(f'    </rating>')

                        # Add actors/directors/writers if available
                        if 'credits' in custom_data:
                            xml_lines.append(f'    <credits>')
                            for role, people in custom_data['credits'].items():
                                if isinstance(people, list):
                                    for person in people:
                                        xml_lines.append(f'      <{role}>{html.escape(person)}</{role}>')
                                else:
                                    xml_lines.append(f'      <{role}>{html.escape(people)}</{role}>')
                            xml_lines.append(f'    </credits>')

                        # Add program date/year if available
                        if 'year' in custom_data:
                            xml_lines.append(f'    <date>{html.escape(custom_data["year"])}</date>')

                        # Add country if available
                        if 'country' in custom_data:
                            xml_lines.append(f'    <country>{html.escape(custom_data["country"])}</country>')

                        # Add icon if available
                        if 'icon' in custom_data:
                            xml_lines.append(f'    <icon src="{html.escape(custom_data["icon"])}" />')

                        # Add special flags as proper tags
                        if custom_data.get('previously_shown', False):
                            xml_lines.append(f'    <previously-shown />')

                        if custom_data.get('premiere', False):
                            xml_lines.append(f'    <premiere />')

                        if custom_data.get('new', False):
                            xml_lines.append(f'    <new />')

                    except Exception as e:
                        xml_lines.append(f'    <!-- Error parsing custom properties: {html.escape(str(e))} -->')

                xml_lines.append('  </programme>')

    xml_lines.append('</tv>')
    xml_content = "\n".join(xml_lines)

    response = HttpResponse(xml_content, content_type="application/xml")
    response['Content-Disposition'] = 'attachment; filename="epg.xml"'
    return response<|MERGE_RESOLUTION|>--- conflicted
+++ resolved
@@ -27,22 +27,9 @@
         tvg_id = channel.channel_number or channel.id
         tvg_name = channel.name
 
-<<<<<<< HEAD
-        # Fix for logo URLs - convert filesystem paths to web URLs
-        tvg_logo = ""
-        if channel.logo:
-            tvg_logo = channel.logo.url
-
-            # Convert to absolute URL if it's a filesystem path
-            if tvg_logo.startswith('/data'):
-                logo_uri = re.sub(r"^\/data", '', tvg_logo)
-                base_url = request.build_absolute_uri('/')[:-1]
-                tvg_logo = f"{base_url}{logo_uri}"
-=======
         tvg_logo = ""
         if channel.logo:
             tvg_logo = request.build_absolute_uri(reverse('api:channels:logo-cache', args=[channel.logo.id]))
->>>>>>> abab9317
 
         channel_number = channel.channel_number
 
