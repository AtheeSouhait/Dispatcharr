import json
import threading
import time
import random
import re
from django.http import StreamingHttpResponse, JsonResponse, HttpResponseRedirect
from django.views.decorators.csrf import csrf_exempt
from django.shortcuts import get_object_or_404
from apps.proxy.config import TSConfig as Config
from . import proxy_server
from .channel_status import ChannelStatus
from .stream_generator import create_stream_generator
from .utils import get_client_ip
from .redis_keys import RedisKeys
import logging
from apps.channels.models import Channel, Stream
from apps.m3u.models import M3UAccount, M3UAccountProfile
from core.models import UserAgent, CoreSettings, PROXY_PROFILE_NAME
from rest_framework.decorators import api_view, permission_classes
from rest_framework.permissions import IsAuthenticated
from .constants import ChannelState, EventType, StreamType
from .config_helper import ConfigHelper
from .services.channel_service import ChannelService
from .url_utils import generate_stream_url, transform_url, get_stream_info_for_switch

# Configure logging properly
logger = logging.getLogger("ts_proxy")


@api_view(['GET'])
def stream_ts(request, channel_id):
    """Stream TS data to client with immediate response and keep-alive packets during initialization"""
    client_user_agent = None
    logger.info(f"Fetching channel ID {channel_id}")
    channel = get_object_or_404(Channel, uuid=channel_id)

    try:
        # Generate a unique client ID
        client_id = f"client_{int(time.time() * 1000)}_{random.randint(1000, 9999)}"
        client_ip = get_client_ip(request)
        logger.info(f"[{client_id}] Requested stream for channel {channel_id}")

        # Extract client user agent early
        for header in ['HTTP_USER_AGENT', 'User-Agent', 'user-agent']:
            if header in request.META:
                client_user_agent = request.META[header]
                logger.debug(f"[{client_id}] Client connected with user agent: {client_user_agent}")
                break

        # Check if we need to reinitialize the channel
        needs_initialization = True
        channel_state = None

        # Get current channel state from Redis if available
        if proxy_server.redis_client:
            metadata_key = RedisKeys.channel_metadata(channel_id)
            if proxy_server.redis_client.exists(metadata_key):
                metadata = proxy_server.redis_client.hgetall(metadata_key)
                if b'state' in metadata:
                    channel_state = metadata[b'state'].decode('utf-8')

                    # Only skip initialization if channel is in a healthy state
                    valid_states = [ChannelState.ACTIVE, ChannelState.WAITING_FOR_CLIENTS]
                    if channel_state in valid_states:
                        # Verify the owner is still active
                        if b'owner' in metadata:
                            owner = metadata[b'owner'].decode('utf-8')
                            owner_heartbeat_key = f"ts_proxy:worker:{owner}:heartbeat"
                            if proxy_server.redis_client.exists(owner_heartbeat_key):
                                # Owner is active and channel is in good state
                                needs_initialization = False
                                logger.info(f"[{client_id}] Channel {channel_id} in state {channel_state} with active owner {owner}")

        # Start initialization if needed
        channel_initializing = False
        if needs_initialization or not proxy_server.check_if_channel_exists(channel_id):
            # Force cleanup of any previous instance
            if channel_state in [ChannelState.ERROR, ChannelState.STOPPING, ChannelState.STOPPED]:
                logger.warning(f"[{client_id}] Channel {channel_id} in state {channel_state}, forcing cleanup")
                proxy_server.stop_channel(channel_id)

            # Initialize the channel (but don't wait for completion)
            logger.info(f"[{client_id}] Starting channel {channel_id} initialization")

            # Use the utility function to get stream URL and settings
            stream_url, stream_user_agent, transcode, profile_value = generate_stream_url(channel_id)
            if stream_url is None:
                return JsonResponse({'error': 'Channel not available'}, status=404)

            # Get the stream ID from the channel
            stream_id, profile_id = channel.get_stream()
            logger.info(f"Channel {channel_id} using stream ID {stream_id}, profile ID {profile_id}")

            # Generate transcode command if needed
            stream_profile = channel.get_stream_profile()
            if stream_profile.is_redirect():
                return HttpResponseRedirect(stream_url)

<<<<<<< HEAD
            # Need to check if profile is transcoded
            logger.debug(f"Using profile {stream_profile} for stream {stream_id}")
            if stream_profile.is_proxy() or stream_profile is None:
                transcode = False
            else:
                transcode = True

            # Initialize channel using the service
            profile_value = stream_profile.id
=======
            # Initialize channel with the stream's user agent (not the client's)
>>>>>>> 62fdddc0
            success = ChannelService.initialize_channel(
                channel_id, stream_url, stream_user_agent, transcode, profile_value, stream_id
            )

            if not success:
                return JsonResponse({'error': 'Failed to initialize channel'}, status=500)

            # If we're the owner, wait for connection to establish
            if proxy_server.am_i_owner(channel_id):
                manager = proxy_server.stream_managers.get(channel_id)
                if manager:
                    wait_start = time.time()
                    timeout = ConfigHelper.connection_timeout()
                    while not manager.connected:
                        if time.time() - wait_start > timeout:
                            proxy_server.stop_channel(channel_id)
                            return JsonResponse({'error': 'Connection timeout'}, status=504)
                        if not manager.should_retry():
                            proxy_server.stop_channel(channel_id)
                            return JsonResponse({'error': 'Failed to connect'}, status=502)
                        time.sleep(0.1)

            logger.info(f"[{client_id}] Successfully initialized channel {channel_id}")
            channel_initializing = True
            logger.info(f"[{client_id}] Channel {channel_id} initialization started")

        # Register client - can do this regardless of initialization state
        # Create local resources if needed
        if channel_id not in proxy_server.stream_buffers or channel_id not in proxy_server.client_managers:
            logger.debug(f"[{client_id}] Channel {channel_id} exists in Redis but not initialized in this worker - initializing now")

            # Get URL from Redis metadata
            url = None
            stream_user_agent = None  # Initialize the variable

            if proxy_server.redis_client:
                metadata_key = RedisKeys.channel_metadata(channel_id)
                url_bytes = proxy_server.redis_client.hget(metadata_key, "url")
                ua_bytes = proxy_server.redis_client.hget(metadata_key, "user_agent")
                profile_bytes = proxy_server.redis_client.hget(metadata_key, "profile")

                if url_bytes:
                    url = url_bytes.decode('utf-8')
                if ua_bytes:
                    stream_user_agent = ua_bytes.decode('utf-8')
                # Extract transcode setting from Redis
                if profile_bytes:
                    profile_str = profile_bytes.decode('utf-8')
                    use_transcode = (profile_str == PROXY_PROFILE_NAME or profile_str == 'None')
                    logger.debug(f"Using profile '{profile_str}' for channel {channel_id}, transcode={use_transcode}")
                else:
                    # Default settings when profile not found in Redis
                    profile_str = 'None'  # Default profile name
                    use_transcode = False  # Default to direct streaming without transcoding
                    logger.debug(f"No profile found in Redis for channel {channel_id}, defaulting to transcode={use_transcode}")

            # Use client_user_agent as fallback if stream_user_agent is None
            success = proxy_server.initialize_channel(url, channel_id, stream_user_agent or client_user_agent, use_transcode)
            if not success:
                logger.error(f"[{client_id}] Failed to initialize channel {channel_id} locally")
                return JsonResponse({'error': 'Failed to initialize channel locally'}, status=500)

            logger.info(f"[{client_id}] Successfully initialized channel {channel_id} locally")

        # Register client
        buffer = proxy_server.stream_buffers[channel_id]
        client_manager = proxy_server.client_managers[channel_id]
        client_manager.add_client(client_id, client_ip, client_user_agent)
        logger.info(f"[{client_id}] Client registered with channel {channel_id}")

        # Create a stream generator for this client
        generate = create_stream_generator(
            channel_id, client_id, client_ip, client_user_agent, channel_initializing
        )

        # Return the StreamingHttpResponse from the main function
        response = StreamingHttpResponse(
            streaming_content=generate(),
            content_type='video/mp2t'
        )
        response['Cache-Control'] = 'no-cache'
        return response

    except Exception as e:
        logger.error(f"Error in stream_ts: {e}", exc_info=True)
        return JsonResponse({'error': str(e)}, status=500)

@csrf_exempt
@api_view(['POST'])
@permission_classes([IsAuthenticated])
def change_stream(request, channel_id):
    """Change stream URL for existing channel with enhanced diagnostics"""
    try:
        data = json.loads(request.body)
        new_url = data.get('url')
        user_agent = data.get('user_agent')

        if not new_url:
            return JsonResponse({'error': 'No URL provided'}, status=400)

        logger.info(f"Attempting to change stream URL for channel {channel_id} to {new_url}")

        # Use the service layer instead of direct implementation
        result = ChannelService.change_stream_url(channel_id, new_url, user_agent)

        if result.get('status') == 'error':
            return JsonResponse({
                'error': result.get('message', 'Unknown error'),
                'diagnostics': result.get('diagnostics', {})
            }, status=404)

        # Format response based on whether it was a direct update or event-based
        if result.get('direct_update'):
            return JsonResponse({
                'message': 'Stream URL updated',
                'channel': channel_id,
                'url': new_url,
                'owner': True,
                'worker_id': proxy_server.worker_id
            })
        else:
            return JsonResponse({
                'message': 'Stream URL change requested',
                'channel': channel_id,
                'url': new_url,
                'owner': False,
                'worker_id': proxy_server.worker_id
            })

    except json.JSONDecodeError:
        return JsonResponse({'error': 'Invalid JSON'}, status=400)
    except Exception as e:
        logger.error(f"Failed to change stream: {e}", exc_info=True)
        return JsonResponse({'error': str(e)}, status=500)

@api_view(['GET'])
@permission_classes([IsAuthenticated])
def channel_status(request, channel_id=None):
    """
    Returns status information about channels with detail level based on request:
    - /status/ returns basic summary of all channels
    - /status/{channel_id} returns detailed info about specific channel
    """
    try:
        # Check if Redis is available
        if not proxy_server.redis_client:
            return JsonResponse({'error': 'Redis connection not available'}, status=500)

        # Handle single channel or all channels
        if channel_id:
            # Detailed info for specific channel
            channel_info = ChannelStatus.get_detailed_channel_info(channel_id)
            if channel_info:
                return JsonResponse(channel_info)
            else:
                return JsonResponse({'error': f'Channel {channel_id} not found'}, status=404)
        else:
            # Basic info for all channels
            channel_pattern = "ts_proxy:channel:*:metadata"
            all_channels = []

            # Extract channel IDs from keys
            cursor = 0
            while True:
                cursor, keys = proxy_server.redis_client.scan(cursor, match=channel_pattern)
                for key in keys:
                    channel_id_match = re.search(r"ts_proxy:channel:(.*):metadata", key.decode('utf-8'))
                    if channel_id_match:
                        ch_id = channel_id_match.group(1)
                        channel_info = ChannelStatus.get_basic_channel_info(ch_id)
                        if channel_info:
                            all_channels.append(channel_info)

                if cursor == 0:
                    break

            return JsonResponse({'channels': all_channels, 'count': len(all_channels)})

    except Exception as e:
        logger.error(f"Error in channel_status: {e}", exc_info=True)
        return JsonResponse({'error': str(e)}, status=500)

@csrf_exempt
@api_view(['POST', 'DELETE'])
@permission_classes([IsAuthenticated])
def stop_channel(request, channel_id):
    """Stop a channel and release all associated resources using PubSub events"""
    try:
        logger.info(f"Request to stop channel {channel_id} received")

        # Use the service layer instead of direct implementation
        result = ChannelService.stop_channel(channel_id)

        if result.get('status') == 'error':
            return JsonResponse({'error': result.get('message', 'Unknown error')}, status=404)

        return JsonResponse({
            'message': 'Channel stop request sent',
            'channel_id': channel_id,
            'previous_state': result.get('previous_state')
        })

    except Exception as e:
        logger.error(f"Failed to stop channel: {e}", exc_info=True)
        return JsonResponse({'error': str(e)}, status=500)

@csrf_exempt
@api_view(['POST'])
@permission_classes([IsAuthenticated])
def stop_client(request, channel_id):
    """Stop a specific client connection using existing client management"""
    try:
        # Parse request body to get client ID
        data = json.loads(request.body)
        client_id = data.get('client_id')

        if not client_id:
            return JsonResponse({'error': 'No client_id provided'}, status=400)

        # Use the service layer instead of direct implementation
        result = ChannelService.stop_client(channel_id, client_id)

        if result.get('status') == 'error':
            return JsonResponse({'error': result.get('message')}, status=404)

        return JsonResponse({
            'message': 'Client stop request processed',
            'channel_id': channel_id,
            'client_id': client_id,
            'locally_processed': result.get('locally_processed', False)
        })

    except json.JSONDecodeError:
        return JsonResponse({'error': 'Invalid JSON'}, status=400)
    except Exception as e:
        logger.error(f"Failed to stop client: {e}", exc_info=True)
        return JsonResponse({'error': str(e)}, status=500)<|MERGE_RESOLUTION|>--- conflicted
+++ resolved
@@ -96,19 +96,7 @@
             if stream_profile.is_redirect():
                 return HttpResponseRedirect(stream_url)
 
-<<<<<<< HEAD
-            # Need to check if profile is transcoded
-            logger.debug(f"Using profile {stream_profile} for stream {stream_id}")
-            if stream_profile.is_proxy() or stream_profile is None:
-                transcode = False
-            else:
-                transcode = True
-
-            # Initialize channel using the service
-            profile_value = stream_profile.id
-=======
             # Initialize channel with the stream's user agent (not the client's)
->>>>>>> 62fdddc0
             success = ChannelService.initialize_channel(
                 channel_id, stream_url, stream_user_agent, transcode, profile_value, stream_id
             )
