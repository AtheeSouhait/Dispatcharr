--- conflicted
+++ resolved
@@ -94,21 +94,12 @@
             else:
                 transcode = True
 
-<<<<<<< HEAD
-            # Initialize channel with the stream's user agent (not the client's)
-            success = proxy_server.initialize_channel(stream_url, channel_id, stream_user_agent, transcode)
-            if proxy_server.redis_client:
-                metadata_key = f"ts_proxy:channel:{channel_id}:metadata"
-                profile_value = stream_profile.id
-                proxy_server.redis_client.hset(metadata_key, "profile", profile_value)
-=======
             # Initialize channel using the service
-            profile_value = str(stream_profile)
+            profile_value = stream_profile.id
             success = ChannelService.initialize_channel(
                 channel_id, stream_url, stream_user_agent, transcode, profile_value
             )
 
->>>>>>> ded99e2c
             if not success:
                 return JsonResponse({'error': 'Failed to initialize channel'}, status=500)
 
