# core/api_views.py

<<<<<<< HEAD
=======
import json
import ipaddress
>>>>>>> 1bf16355
import logging
from rest_framework import viewsets, status
from rest_framework.response import Response
from django.shortcuts import get_object_or_404
from .models import (
    UserAgent,
    StreamProfile,
    CoreSettings,
    STREAM_HASH_KEY,
    NETWORK_ACCESS,
)
from .serializers import (
    UserAgentSerializer,
    StreamProfileSerializer,
    CoreSettingsSerializer,
)
from rest_framework.decorators import api_view, permission_classes, action
from drf_yasg.utils import swagger_auto_schema
import socket
import requests
import os
from core.tasks import rehash_streams
from apps.accounts.permissions import (
    Authenticated,
)
from dispatcharr.utils import get_client_ip


logger = logging.getLogger(__name__)


logger = logging.getLogger(__name__)

class UserAgentViewSet(viewsets.ModelViewSet):
    """
    API endpoint that allows user agents to be viewed, created, edited, or deleted.
    """

    queryset = UserAgent.objects.all()
    serializer_class = UserAgentSerializer


class StreamProfileViewSet(viewsets.ModelViewSet):
    """
    API endpoint that allows stream profiles to be viewed, created, edited, or deleted.
    """

    queryset = StreamProfile.objects.all()
    serializer_class = StreamProfileSerializer


class CoreSettingsViewSet(viewsets.ModelViewSet):
    """
    API endpoint for editing core settings.
    This is treated as a singleton: only one instance should exist.
    """

    queryset = CoreSettings.objects.all()
    serializer_class = CoreSettingsSerializer

    def update(self, request, *args, **kwargs):
        instance = self.get_object()
        response = super().update(request, *args, **kwargs)
        if instance.key == STREAM_HASH_KEY:
            if instance.value != request.data["value"]:
                rehash_streams.delay(request.data["value"].split(","))

        return response

    @action(detail=False, methods=["post"], url_path="check")
    def check(self, request, *args, **kwargs):
        data = request.data

        if data.get("key") == NETWORK_ACCESS:
            client_ip = ipaddress.ip_address(get_client_ip(request))

            in_network = {}
            invalid = []

            value = json.loads(data.get("value", "{}"))
            for key, val in value.items():
                in_network[key] = []
                cidrs = val.split(",")
                for cidr in cidrs:
                    try:
                        network = ipaddress.ip_network(cidr)

                        if client_ip in network:
                            in_network[key] = []
                            break

                        in_network[key].append(cidr)
                    except:
                        invalid.append(cidr)

            if len(invalid) > 0:
                return Response(
                    {
                        "error": True,
                        "message": "Invalid CIDR(s)",
                        "data": invalid,
                    },
                    status=status.HTTP_200_OK,
                )

            return Response(in_network, status=status.HTTP_200_OK)

        return Response({}, status=status.HTTP_200_OK)


@swagger_auto_schema(
    method="get",
    operation_description="Endpoint for environment details",
    responses={200: "Environment variables"},
)
@api_view(["GET"])
@permission_classes([Authenticated])
def environment(request):
    public_ip = None
    local_ip = None
    country_code = None
    country_name = None

    # 1) Get the public IP
    try:
        r = requests.get("https://api64.ipify.org?format=json", timeout=5)
        r.raise_for_status()
        public_ip = r.json().get("ip")
    except requests.RequestException as e:
        public_ip = f"Error: {e}"

    # 2) Get the local IP
    try:
        s = socket.socket(socket.AF_INET, socket.SOCK_DGRAM)
        # connect to a “public” address so the OS can determine our local interface
        s.connect(("8.8.8.8", 80))
        local_ip = s.getsockname()[0]
        s.close()
    except Exception as e:
        local_ip = f"Error: {e}"

    # 3) If we got a valid public_ip, fetch geo info from ipapi.co or ip-api.com
    if public_ip and "Error" not in public_ip:
        try:
            # Attempt to get geo information from ipapi.co first
            r = requests.get(f"https://ipapi.co/{public_ip}/json/", timeout=5)

            if r.status_code == requests.codes.ok:
                geo = r.json()
<<<<<<< HEAD
                country_code = geo.get("country_code") # e.g. "US"
                country_name = geo.get("country_name") # e.g. "United States"
=======
                country_code = geo.get("country_code")  # e.g. "US"
                country_name = geo.get("country_name")  # e.g. "United States"
>>>>>>> 1bf16355

            else:
                # If ipapi.co fails, fallback to ip-api.com
                # only supports http requests for free tier
                r = requests.get("http://ip-api.com/json/", timeout=5)

                if r.status_code == requests.codes.ok:
                    geo = r.json()
<<<<<<< HEAD
                    country_code = geo.get("countryCode") # e.g. "US"
                    country_name = geo.get("country") # e.g. "United States"
=======
                    country_code = geo.get("countryCode")  # e.g. "US"
                    country_name = geo.get("country")  # e.g. "United States"
>>>>>>> 1bf16355

                else:
                    raise Exception("Geo lookup failed with both services")

        except Exception as e:
            logger.error(f"Error during geo lookup: {e}")
            country_code = None
            country_name = None

    return Response(
        {
            "authenticated": True,
            "public_ip": public_ip,
            "local_ip": local_ip,
            "country_code": country_code,
            "country_name": country_name,
            "env_mode": "dev" if os.getenv("DISPATCHARR_ENV") == "dev" else "prod",
        }
    )


@swagger_auto_schema(
    method="get",
    operation_description="Get application version information",
    responses={200: "Version information"},
)
@api_view(["GET"])
def version(request):
    # Import version information
    from version import __version__, __timestamp__

    return Response(
        {
            "version": __version__,
            "timestamp": __timestamp__,
        }
    )<|MERGE_RESOLUTION|>--- conflicted
+++ resolved
@@ -1,10 +1,7 @@
 # core/api_views.py
 
-<<<<<<< HEAD
-=======
 import json
 import ipaddress
->>>>>>> 1bf16355
 import logging
 from rest_framework import viewsets, status
 from rest_framework.response import Response
@@ -36,8 +33,6 @@
 logger = logging.getLogger(__name__)
 
 
-logger = logging.getLogger(__name__)
-
 class UserAgentViewSet(viewsets.ModelViewSet):
     """
     API endpoint that allows user agents to be viewed, created, edited, or deleted.
@@ -154,13 +149,8 @@
 
             if r.status_code == requests.codes.ok:
                 geo = r.json()
-<<<<<<< HEAD
-                country_code = geo.get("country_code") # e.g. "US"
-                country_name = geo.get("country_name") # e.g. "United States"
-=======
                 country_code = geo.get("country_code")  # e.g. "US"
                 country_name = geo.get("country_name")  # e.g. "United States"
->>>>>>> 1bf16355
 
             else:
                 # If ipapi.co fails, fallback to ip-api.com
@@ -169,13 +159,8 @@
 
                 if r.status_code == requests.codes.ok:
                     geo = r.json()
-<<<<<<< HEAD
-                    country_code = geo.get("countryCode") # e.g. "US"
-                    country_name = geo.get("country") # e.g. "United States"
-=======
                     country_code = geo.get("countryCode")  # e.g. "US"
                     country_name = geo.get("country")  # e.g. "United States"
->>>>>>> 1bf16355
 
                 else:
                     raise Exception("Geo lookup failed with both services")
