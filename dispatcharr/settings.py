import os
from pathlib import Path
from datetime import timedelta

BASE_DIR = Path(__file__).resolve().parent.parent

SECRET_KEY = 'REPLACE_ME_WITH_A_REAL_SECRET'
REDIS_HOST = os.environ.get("REDIS_HOST", "localhost")

DEBUG = True
ALLOWED_HOSTS = ["*"]

INSTALLED_APPS = [
    'apps.api',
    'apps.accounts',
    'apps.channels',
    'apps.dashboard',
    'apps.epg',
    'apps.hdhr',
    'apps.m3u',
    'apps.output',
    'core',
    'drf_yasg',
    'django.contrib.admin',
    'django.contrib.auth',
    'django.contrib.contenttypes',
    'django.contrib.sessions',
    'django.contrib.messages',
    'django.contrib.staticfiles',
    'rest_framework',
    'corsheaders',
]



MIDDLEWARE = [
    'django.middleware.security.SecurityMiddleware',
    'django.contrib.sessions.middleware.SessionMiddleware',
    'django.middleware.common.CommonMiddleware',
    'django.middleware.csrf.CsrfViewMiddleware',
    'django.contrib.auth.middleware.AuthenticationMiddleware',
    'django.contrib.messages.middleware.MessageMiddleware',
    'django.middleware.clickjacking.XFrameOptionsMiddleware',
    'corsheaders.middleware.CorsMiddleware',
]


ROOT_URLCONF = 'dispatcharr.urls'

TEMPLATES = [
    {
        'BACKEND': 'django.template.backends.django.DjangoTemplates',
        'DIRS': [
            os.path.join(BASE_DIR, 'frontend/build'),
            BASE_DIR / "templates"
        ],
        'APP_DIRS': True,
        'OPTIONS': {
            'context_processors': [
                "django.template.context_processors.debug",
                "django.template.context_processors.request",
                "django.contrib.auth.context_processors.auth",
                "django.contrib.messages.context_processors.messages",
            ],
        },
    },
]

WSGI_APPLICATION = 'dispatcharr.wsgi.application'
ASGI_APPLICATION = 'dispatcharr.asgi.application'

if os.getenv('DB_ENGINE', None) == 'sqlite':
    DATABASES = {
        'default': {
            'ENGINE': 'django.db.backends.sqlite3',
            'NAME': '/data/dispatcharr.db',
        }
    }
else:
    DATABASES = {
        'default': {
            'ENGINE': 'django.db.backends.postgresql',
            'NAME': os.environ.get('POSTGRES_DB', 'dispatcharr'),
            'USER': os.environ.get('POSTGRES_USER', 'dispatch'),
            'PASSWORD': os.environ.get('POSTGRES_PASSWORD', 'secret'),
            'HOST': os.environ.get('POSTGRES_HOST', 'localhost'),
            'PORT': int(os.environ.get('POSTGRES_PORT', 5432)),
        }
    }

AUTH_PASSWORD_VALIDATORS = [
    {
        'NAME': 'django.contrib.auth.password_validation.UserAttributeSimilarityValidator',
    },
]

REST_FRAMEWORK = {
    'DEFAULT_SCHEMA_CLASS': 'rest_framework.schemas.coreapi.AutoSchema',
    'DEFAULT_RENDERER_CLASSES': [
        'rest_framework.renderers.JSONRenderer',
        'rest_framework.renderers.BrowsableAPIRenderer',
    ],
}

SWAGGER_SETTINGS = {
   'SECURITY_DEFINITIONS': {
      'Bearer': {
            'type': 'apiKey',
            'name': 'Authorization',
            'in': 'header'
      }
   }
}

LANGUAGE_CODE = 'en-us'
TIME_ZONE = 'UTC'
USE_I18N = True
USE_TZ = True

STATIC_URL = '/static/'
STATIC_ROOT = BASE_DIR / 'static'  # Directory where static files will be collected

# Adjust STATICFILES_DIRS to include the paths to the directories that contain your static files.
STATICFILES_DIRS = [
    os.path.join(BASE_DIR, 'frontend/build/static'),  # React build static files
]


DEFAULT_AUTO_FIELD = 'django.db.models.BigAutoField'
AUTH_USER_MODEL = 'accounts.User'

CELERY_BROKER_URL = os.environ.get('CELERY_BROKER_URL', 'redis://localhost:6379/0')
CELERY_RESULT_BACKEND = CELERY_BROKER_URL

MEDIA_ROOT = BASE_DIR / 'media'
MEDIA_URL = '/media/'


SERVER_IP = "127.0.0.1"

CORS_ALLOW_ALL_ORIGINS = True
CORS_ALLOW_CREDENTIALS = True
CSRF_TRUSTED_ORIGINS = [
<<<<<<< HEAD
    'http://*', 
    'https://*' 
=======
    'http://*',
    'https://*'
>>>>>>> a9fdb90a
]
APPEND_SLASH = True

REST_FRAMEWORK = {
    'DEFAULT_AUTHENTICATION_CLASSES': [
        'rest_framework_simplejwt.authentication.JWTAuthentication',
    ],
}

SIMPLE_JWT = {
    'ACCESS_TOKEN_LIFETIME': timedelta(minutes=30),
    'REFRESH_TOKEN_LIFETIME': timedelta(days=1),
    'ROTATE_REFRESH_TOKENS': False,  # Optional: Whether to rotate refresh tokens
    'BLACKLIST_AFTER_ROTATION': True,  # Optional: Whether to blacklist refresh tokens
}<|MERGE_RESOLUTION|>--- conflicted
+++ resolved
@@ -141,13 +141,8 @@
 CORS_ALLOW_ALL_ORIGINS = True
 CORS_ALLOW_CREDENTIALS = True
 CSRF_TRUSTED_ORIGINS = [
-<<<<<<< HEAD
-    'http://*', 
-    'https://*' 
-=======
     'http://*',
     'https://*'
->>>>>>> a9fdb90a
 ]
 APPEND_SLASH = True
 
