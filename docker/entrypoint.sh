#!/bin/bash

set -e  # Exit immediately if a command exits with a non-zero status

# Function to clean up only running processes
cleanup() {
    echo "🔥 Cleanup triggered! Stopping services..."
    for pid in "${pids[@]}"; do
        if [ -n "$pid" ] && kill -0 "$pid" 2>/dev/null; then
            echo "⛔ Stopping process (PID: $pid)..."
            kill -TERM "$pid" 2>/dev/null
        else
            echo "✅ Process (PID: $pid) already stopped."
        fi
    done
    wait
}

# Catch termination signals (CTRL+C, Docker Stop, etc.)
trap cleanup TERM INT

# Initialize an array to store PIDs
pids=()

# Function to echo with timestamp
echo_with_timestamp() {
    echo "$(date '+%Y-%m-%d %H:%M:%S') - $1"
}

# Global variables
if [[ ! -f /etc/profile.d/dispatcharr.sh ]]; then
    echo "export PATH=$PATH" >> /etc/profile.d/dispatcharr.sh
    echo "export VIRTUAL_ENV=$VIRTUAL_ENV" >> /etc/profile.d/dispatcharr.sh
    echo "export DJANGO_SETTINGS_MODULE=$DJANGO_SETTINGS_MODULE" >> /etc/profile.d/dispatcharr.sh
    echo "export PYTHONUNBUFFERED=$PYTHONUNBUFFERED" >> /etc/profile.d/dispatcharr.sh
fi

chmod +x /etc/profile.d/dispatcharr.sh

# Dispatcharr variables
export ADMIN_PORT=5656

# Set PostgreSQL environment variables
export POSTGRES_DB=${POSTGRES_DB:-dispatcharr}
export POSTGRES_USER=${POSTGRES_USER:-dispatch}
export POSTGRES_PASSWORD=${POSTGRES_PASSWORD:-secret}
export POSTGRES_HOST=${POSTGRES_HOST:-localhost}
export POSTGRES_PORT=${POSTGRES_PORT:-5432}
<<<<<<< HEAD
export PGDATA=${PGDATA:-/app/data/db}
export PG_BINDIR="/usr/lib/postgresql/14/bin"

# Set up user details
export PUID=${PUID:-1000}
export PGID=${PGID:-1000}

# Set up initial django admin
export DJANGO_SUPERUSER_USERNAME=${DEFAULT_USERNAME:-admin}
export DJANGO_SUPERUSER_PASSWORD=${DEFAULT_PASSWORD:-admin}
export DJANGO_SUPERUSER_EMAIL=${DEFAULT_EMAIL:-admin@dispatcharr.local}


# Echo environment variables for debugging
echo_with_timestamp "POSTGRES_DB: $POSTGRES_DB"
echo_with_timestamp "POSTGRES_USER: $POSTGRES_USER"
echo_with_timestamp "POSTGRES_PASSWORD: $POSTGRES_PASSWORD"
echo_with_timestamp "POSTGRES_HOST: $POSTGRES_HOST"
echo_with_timestamp "POSTGRES_PORT: $POSTGRES_PORT"

# Create group if it doesn't exist
if ! getent group "$PGID" >/dev/null 2>&1; then
    groupadd -g "$PGID" mygroup
fi
# Create user if it doesn't exist
if ! getent passwd $PUID > /dev/null 2>&1; then
    useradd -u $PUID -g $PGID -m $POSTGRES_USER
else
    existing_user=$(getent passwd $PUID | cut -d: -f1)
    if [ "$existing_user" != "$POSTGRES_USER" ]; then
        usermod -l $POSTGRES_USER -g $PGID "$existing_user"
    fi
fi

# If running in development mode, install and start frontend
if [ "$DISPATCHARR_ENV" = "dev" ]; then
    echo "🚀 Development Mode - Setting up Frontend..."

    # Install Node.js
    apt-get update && apt-get install -y nodejs

    # Install frontend dependencies
    cd /app/frontend && npm install
    cd /app

    # Start React development server
    echo "🚀 Starting React Dev Server..."
    cd /app/frontend
    su - $POSTGRES_USER -c "PORT=9191 /app/frontend/node_modules/pm2/bin/pm2 --name dev-server start npm -- start"
    ./node_modules/pm2/bin/pm2 logs &
    react_pid=$(cat /home/dispatch/.pm2/pids/dev-server*)
    echo "✅ React started with PID $react_pid"
    pids+=("$react_pid")
    cd /app
fi

# If running in `dev` or `aio`, start Postgres, Redis, and Celery
if [ "$DISPATCHARR_ENV" = "dev" ] || [ "$DISPATCHARR_ENV" = "aio" ]; then
    echo "🚀 Running Postgres, Redis, and Celery for '$DISPATCHARR_ENV'..."

    # Initialize PostgreSQL database
    if [ -z "$(ls -A "$PGDATA")" ]; then
        echo_with_timestamp "Initializing PostgreSQL database..."
        mkdir -p "$PGDATA"
        chown -R postgres:postgres "$PGDATA"
        chmod 700 "$PGDATA"

        # Initialize PostgreSQL
        su - postgres -c "$PG_BINDIR/initdb -D $PGDATA"
        # Configure PostgreSQL
        echo "host all all 0.0.0.0/0 md5" >> "$PGDATA/pg_hba.conf"
        echo "listen_addresses='*'" >> "$PGDATA/postgresql.conf"
    fi

    # Start Redis
    echo "🚀 Starting Redis..."
    su - $POSTGRES_USER -c "redis-server --daemonize no &"
    sleep 1  # Give Redis time to start
    redis_pid=$(pgrep -x redis-server)
    if [ -n "$redis_pid" ]; then
        echo "✅ Redis started with PID $redis_pid"
        pids+=("$redis_pid")
    else
        echo "❌ Redis failed to start!"
    fi

    # Start Celery
    echo "🚀 Starting Celery..."
    su - $POSTGRES_USER -c "cd /app && celery -A dispatcharr worker -l info &"
    celery_pid=$(pgrep -x celery)
    echo "✅ Celery started with PID $celery_pid"
    pids+=("$celery_pid")

    # Start PostgreSQL
    echo "Starting Postgres..."
    su - postgres -c "$PG_BINDIR/pg_ctl -D $PGDATA start -w -t 300 -o '-c port=${POSTGRES_PORT}'"
    # Wait for PostgreSQL to be ready
    until su - postgres -c "$PG_BINDIR/pg_isready -h ${POSTGRES_HOST} -p ${POSTGRES_PORT}" >/dev/null 2>&1; do
        echo_with_timestamp "Waiting for PostgreSQL to be ready..."
        sleep 1
    done
    postgres_pid=$(su - postgres -c "$PG_BINDIR/pg_ctl -D $PGDATA status" | sed -n 's/.*PID: \([0-9]\+\).*/\1/p')
    echo "✅ Postgres started with PID $postgres_pid"
    pids+=("$postgres_pid")

    # Setup database if needed
    if ! su - postgres -c "psql -p ${POSTGRES_PORT} -tAc \"SELECT 1 FROM pg_database WHERE datname = '$POSTGRES_DB';\"" | grep -q 1; then
        # Create PostgreSQL database
        echo_with_timestamp "Creating PostgreSQL database..."
        su - postgres -c "createdb -p ${POSTGRES_PORT} ${POSTGRES_DB}"

        # Create user, set ownership, and grant privileges
        echo_with_timestamp "Creating PostgreSQL user..."
        su - postgres -c "psql -p ${POSTGRES_PORT} -d ${POSTGRES_DB}" <<EOF
DO \$\$
BEGIN
    IF NOT EXISTS (SELECT FROM pg_roles WHERE rolname = '$POSTGRES_USER') THEN
        CREATE ROLE $POSTGRES_USER WITH LOGIN PASSWORD '$POSTGRES_PASSWORD';
    END IF;
END
\$\$;
EOF
        echo_with_timestamp "Setting PostgreSQL user privileges..."
        su postgres -c "$PG_BINDIR/psql -p ${POSTGRES_PORT} -c \"ALTER DATABASE ${POSTGRES_DB} OWNER TO $POSTGRES_USER;\""
        su postgres -c "$PG_BINDIR/psql -p ${POSTGRES_PORT} -c \"GRANT ALL PRIVILEGES ON DATABASE ${POSTGRES_DB} TO $POSTGRES_USER;\""
        # Finished setting up PosgresSQL database
        echo_with_timestamp "PostgreSQL database setup complete."
    fi

    # Test PostgreSQL connection and exit if unavailable
    echo_with_timestamp "Testing database connection..."
    if ! pg_isready -h $POSTGRES_HOST -p $POSTGRES_PORT -U $POSTGRES_USER -d $POSTGRES_DB; then
        echo_with_timestamp "ERROR: PostgreSQL is not ready. Exiting..."
        exit 1
    else
        echo_with_timestamp "PostgreSQL is ready to accept connections."
    fi

    # Verify database accessibility
    echo_with_timestamp "Verifying database accessibility..."
    if ! su - $POSTGRES_USER -c "psql -p ${POSTGRES_PORT} -d ${POSTGRES_DB} -c 'SELECT 1;'" >/dev/null 2>&1; then
        echo_with_timestamp "ERROR: PostgreSQL is running but the database is not accessible. Exiting..."
        exit 1
    else
        echo_with_timestamp "PostgreSQL database is accessible."
    fi
fi

# Run Django commands
cd /app
echo_with_timestamp "Running Django commands..."
python manage.py migrate --noinput || true
echo_with_timestamp "Checking if Django superuser exists..."
if ! python manage.py shell -c "from django.contrib.auth import get_user_model; exit(0) if get_user_model().objects.filter(username='${DJANGO_SUPERUSER_USERNAME}').exists() else exit(1)"; then
    echo_with_timestamp "Superuser does not exist. Creating..."
    python manage.py createsuperuser --noinput || true
=======

# Global variables, stored so other users inherit them
if [[ ! -f /etc/profile.d/dispatcharr.sh ]]; then
    echo "export PATH=$PATH" >> /etc/profile.d/dispatcharr.sh
    echo "export VIRTUAL_ENV=$VIRTUAL_ENV" >> /etc/profile.d/dispatcharr.sh
    echo "export DJANGO_SETTINGS_MODULE=$DJANGO_SETTINGS_MODULE" >> /etc/profile.d/dispatcharr.sh
    echo "export PYTHONUNBUFFERED=$PYTHONUNBUFFERED" >> /etc/profile.d/dispatcharr.sh
    echo "export POSTGRES_DB=$POSTGRES_DB" >> /etc/profile.d/dispatcharr.sh
    echo "export POSTGRES_USER=$POSTGRES_USER" >> /etc/profile.d/dispatcharr.sh
    echo "export POSTGRES_PASSWORD=$POSTGRES_PASSWORD" >> /etc/profile.d/dispatcharr.sh
    echo "export POSTGRES_HOST=$POSTGRES_HOST" >> /etc/profile.d/dispatcharr.sh
    echo "export POSTGRES_PORT=$POSTGRES_PORT" >> /etc/profile.d/dispatcharr.sh
    echo "export DISPATCHARR_ENV=$DISPATCHARR_ENV" >> /etc/profile.d/dispatcharr.sh
    echo "export REACT_APP_ENV_MODE=$DISPATCHARR_ENV" >> /etc/profile.d/dispatcharr.sh
fi

chmod +x /etc/profile.d/dispatcharr.sh

# Run init scripts
echo "Starting init process..."
. /app/docker/init/01-user-setup.sh
. /app/docker/init/02-postgres.sh
. /app/docker/init/03-init-dispatcharr.sh

# Start PostgreSQL
echo "Starting Postgres..."
su - postgres -c "/usr/lib/postgresql/14/bin/pg_ctl -D /data start -w -t 300 -o '-c port=${POSTGRES_PORT}'"
# Wait for PostgreSQL to be ready
until su - postgres -c "/usr/lib/postgresql/14/bin/pg_isready -h ${POSTGRES_HOST} -p ${POSTGRES_PORT}" >/dev/null 2>&1; do
    echo_with_timestamp "Waiting for PostgreSQL to be ready..."
    sleep 1
done
postgres_pid=$(su - postgres -c "/usr/lib/postgresql/14/bin/pg_ctl -D /data status" | sed -n 's/.*PID: \([0-9]\+\).*/\1/p')
echo "✅ Postgres started with PID $postgres_pid"
pids+=("$postgres_pid")

if [ "$DISPATCHARR_ENV" = "dev" ]; then
    . /app/docker/init/99-init-dev.sh
else
    echo "🚀 Starting nginx..."
    nginx
    nginx_pid=$(pgrep nginx | sort  | head -n1)
    echo "✅ nginx started with PID $nginx_pid"
    pids+=("$nginx_pid")
fi

cd /app
python manage.py migrate --noinput
python manage.py collectstatic --noinput

uwsgi_file="/app/docker/uwsgi.ini"
if [ "$DISPATCHARR_ENV" = "dev" ]; then
    uwsgi_file="/app/docker/uwsgi.dev.ini"
fi

echo "🚀 Starting uwsgi..."
su - $POSTGRES_USER -c "cd /app && uwsgi --ini $uwsgi_file &"
uwsgi_pid=$(pgrep uwsgi | sort  | head -n1)
echo "✅ uwsgi started with PID $uwsgi_pid"
pids+=("$uwsgi_pid")

# Wait for at least one process to exit and log the process that exited first
if [ ${#pids[@]} -gt 0 ]; then
    echo "⏳ Waiting for processes to exit..."
    while kill -0 "${pids[@]}" 2>/dev/null; do
        sleep 1  # Wait for a second before checking again
    done

    echo "🚨 One of the processes exited! Checking which one..."

    for pid in "${pids[@]}"; do
        if ! kill -0 "$pid" 2>/dev/null; then
            process_name=$(ps -p "$pid" -o comm=)
            echo "❌ Process $process_name (PID: $pid) has exited!"
        fi
    done
>>>>>>> 725c21ed
else
    echo "❌ No processes started. Exiting."
    exit 1
fi

<<<<<<< HEAD
# Always start Gunicorn
echo "🚀 Starting Gunicorn..."
su - $POSTGRES_USER -c "cd /app && gunicorn --workers=4 --worker-class=gevent --timeout=300 --bind 0.0.0.0:${ADMIN_PORT} dispatcharr.wsgi:application &"
gunicorn_pid=$(pgrep -x gunicorn | sort | head -n1)
echo "✅ Gunicorn started with PID $gunicorn_pid"
pids+=("$gunicorn_pid")

echo "🚀 Starting nginx..."
nginx
nginx_pid=$(pgrep nginx | sort  | head -n1)
echo "✅ nginx started with PID $nginx_pid"
pids+=("$nginx_pid")

# Log PIDs
echo "📝 Process PIDs: ${pids[*]}"

echo "

       %%%%
    %%%%%%%%%%%
   %%%%%%%%%%%%%%%
   %%%%     %%%%%%%%%%
  %%%%%        %%%%%%%%%%
  @%%%%           %%%%%%%%%%
   %%%%     *        %%%%%%%%%%
   %%%%     ****        %%%%%%%%%%
   %%%%     *******         %%%%%%%%
   %%%%     ***********        %%%%%%
   %%%%     **************        %%%%
   %%%%     *************           %
   %%%%     **********         @%%% %
   %%%%     *******          %%%%%%
   %%%%     ****         %%%%%%%%%%
   %%%%               %%%%%%%%%%
   %%%%            %%%%%%%%%%
   %%%%         %%%%%%%%%
   %%%%      %%%%%%%%%@
          %%%%%%%%%
     @%%%%%%%%%%
         %%%%

DISPACTHARR HAS SUCCESSFULLY STARTED
"
# Wait for at least one process to exit and log the process that exited first
if [ ${#pids[@]} -gt 0 ]; then
    echo "⏳ Waiting for processes to exit..."
    while kill -0 "${pids[@]}" 2>/dev/null; do
        sleep 1  # Wait for a second before checking again
    done

    echo "🚨 One of the processes exited! Checking which one..."

    for pid in "${pids[@]}"; do
        if ! kill -0 "$pid" 2>/dev/null; then
            process_name=$(ps -p "$pid" -o comm=)
            echo "❌ Process $process_name (PID: $pid) has exited!"
        fi
    done
else
    echo "❌ No processes started. Exiting."
    exit 1
fi

=======
>>>>>>> 725c21ed
# Cleanup and stop remaining processes
cleanup<|MERGE_RESOLUTION|>--- conflicted
+++ resolved
@@ -27,183 +27,12 @@
     echo "$(date '+%Y-%m-%d %H:%M:%S') - $1"
 }
 
-# Global variables
-if [[ ! -f /etc/profile.d/dispatcharr.sh ]]; then
-    echo "export PATH=$PATH" >> /etc/profile.d/dispatcharr.sh
-    echo "export VIRTUAL_ENV=$VIRTUAL_ENV" >> /etc/profile.d/dispatcharr.sh
-    echo "export DJANGO_SETTINGS_MODULE=$DJANGO_SETTINGS_MODULE" >> /etc/profile.d/dispatcharr.sh
-    echo "export PYTHONUNBUFFERED=$PYTHONUNBUFFERED" >> /etc/profile.d/dispatcharr.sh
-fi
-
-chmod +x /etc/profile.d/dispatcharr.sh
-
-# Dispatcharr variables
-export ADMIN_PORT=5656
-
 # Set PostgreSQL environment variables
 export POSTGRES_DB=${POSTGRES_DB:-dispatcharr}
 export POSTGRES_USER=${POSTGRES_USER:-dispatch}
 export POSTGRES_PASSWORD=${POSTGRES_PASSWORD:-secret}
 export POSTGRES_HOST=${POSTGRES_HOST:-localhost}
 export POSTGRES_PORT=${POSTGRES_PORT:-5432}
-<<<<<<< HEAD
-export PGDATA=${PGDATA:-/app/data/db}
-export PG_BINDIR="/usr/lib/postgresql/14/bin"
-
-# Set up user details
-export PUID=${PUID:-1000}
-export PGID=${PGID:-1000}
-
-# Set up initial django admin
-export DJANGO_SUPERUSER_USERNAME=${DEFAULT_USERNAME:-admin}
-export DJANGO_SUPERUSER_PASSWORD=${DEFAULT_PASSWORD:-admin}
-export DJANGO_SUPERUSER_EMAIL=${DEFAULT_EMAIL:-admin@dispatcharr.local}
-
-
-# Echo environment variables for debugging
-echo_with_timestamp "POSTGRES_DB: $POSTGRES_DB"
-echo_with_timestamp "POSTGRES_USER: $POSTGRES_USER"
-echo_with_timestamp "POSTGRES_PASSWORD: $POSTGRES_PASSWORD"
-echo_with_timestamp "POSTGRES_HOST: $POSTGRES_HOST"
-echo_with_timestamp "POSTGRES_PORT: $POSTGRES_PORT"
-
-# Create group if it doesn't exist
-if ! getent group "$PGID" >/dev/null 2>&1; then
-    groupadd -g "$PGID" mygroup
-fi
-# Create user if it doesn't exist
-if ! getent passwd $PUID > /dev/null 2>&1; then
-    useradd -u $PUID -g $PGID -m $POSTGRES_USER
-else
-    existing_user=$(getent passwd $PUID | cut -d: -f1)
-    if [ "$existing_user" != "$POSTGRES_USER" ]; then
-        usermod -l $POSTGRES_USER -g $PGID "$existing_user"
-    fi
-fi
-
-# If running in development mode, install and start frontend
-if [ "$DISPATCHARR_ENV" = "dev" ]; then
-    echo "🚀 Development Mode - Setting up Frontend..."
-
-    # Install Node.js
-    apt-get update && apt-get install -y nodejs
-
-    # Install frontend dependencies
-    cd /app/frontend && npm install
-    cd /app
-
-    # Start React development server
-    echo "🚀 Starting React Dev Server..."
-    cd /app/frontend
-    su - $POSTGRES_USER -c "PORT=9191 /app/frontend/node_modules/pm2/bin/pm2 --name dev-server start npm -- start"
-    ./node_modules/pm2/bin/pm2 logs &
-    react_pid=$(cat /home/dispatch/.pm2/pids/dev-server*)
-    echo "✅ React started with PID $react_pid"
-    pids+=("$react_pid")
-    cd /app
-fi
-
-# If running in `dev` or `aio`, start Postgres, Redis, and Celery
-if [ "$DISPATCHARR_ENV" = "dev" ] || [ "$DISPATCHARR_ENV" = "aio" ]; then
-    echo "🚀 Running Postgres, Redis, and Celery for '$DISPATCHARR_ENV'..."
-
-    # Initialize PostgreSQL database
-    if [ -z "$(ls -A "$PGDATA")" ]; then
-        echo_with_timestamp "Initializing PostgreSQL database..."
-        mkdir -p "$PGDATA"
-        chown -R postgres:postgres "$PGDATA"
-        chmod 700 "$PGDATA"
-
-        # Initialize PostgreSQL
-        su - postgres -c "$PG_BINDIR/initdb -D $PGDATA"
-        # Configure PostgreSQL
-        echo "host all all 0.0.0.0/0 md5" >> "$PGDATA/pg_hba.conf"
-        echo "listen_addresses='*'" >> "$PGDATA/postgresql.conf"
-    fi
-
-    # Start Redis
-    echo "🚀 Starting Redis..."
-    su - $POSTGRES_USER -c "redis-server --daemonize no &"
-    sleep 1  # Give Redis time to start
-    redis_pid=$(pgrep -x redis-server)
-    if [ -n "$redis_pid" ]; then
-        echo "✅ Redis started with PID $redis_pid"
-        pids+=("$redis_pid")
-    else
-        echo "❌ Redis failed to start!"
-    fi
-
-    # Start Celery
-    echo "🚀 Starting Celery..."
-    su - $POSTGRES_USER -c "cd /app && celery -A dispatcharr worker -l info &"
-    celery_pid=$(pgrep -x celery)
-    echo "✅ Celery started with PID $celery_pid"
-    pids+=("$celery_pid")
-
-    # Start PostgreSQL
-    echo "Starting Postgres..."
-    su - postgres -c "$PG_BINDIR/pg_ctl -D $PGDATA start -w -t 300 -o '-c port=${POSTGRES_PORT}'"
-    # Wait for PostgreSQL to be ready
-    until su - postgres -c "$PG_BINDIR/pg_isready -h ${POSTGRES_HOST} -p ${POSTGRES_PORT}" >/dev/null 2>&1; do
-        echo_with_timestamp "Waiting for PostgreSQL to be ready..."
-        sleep 1
-    done
-    postgres_pid=$(su - postgres -c "$PG_BINDIR/pg_ctl -D $PGDATA status" | sed -n 's/.*PID: \([0-9]\+\).*/\1/p')
-    echo "✅ Postgres started with PID $postgres_pid"
-    pids+=("$postgres_pid")
-
-    # Setup database if needed
-    if ! su - postgres -c "psql -p ${POSTGRES_PORT} -tAc \"SELECT 1 FROM pg_database WHERE datname = '$POSTGRES_DB';\"" | grep -q 1; then
-        # Create PostgreSQL database
-        echo_with_timestamp "Creating PostgreSQL database..."
-        su - postgres -c "createdb -p ${POSTGRES_PORT} ${POSTGRES_DB}"
-
-        # Create user, set ownership, and grant privileges
-        echo_with_timestamp "Creating PostgreSQL user..."
-        su - postgres -c "psql -p ${POSTGRES_PORT} -d ${POSTGRES_DB}" <<EOF
-DO \$\$
-BEGIN
-    IF NOT EXISTS (SELECT FROM pg_roles WHERE rolname = '$POSTGRES_USER') THEN
-        CREATE ROLE $POSTGRES_USER WITH LOGIN PASSWORD '$POSTGRES_PASSWORD';
-    END IF;
-END
-\$\$;
-EOF
-        echo_with_timestamp "Setting PostgreSQL user privileges..."
-        su postgres -c "$PG_BINDIR/psql -p ${POSTGRES_PORT} -c \"ALTER DATABASE ${POSTGRES_DB} OWNER TO $POSTGRES_USER;\""
-        su postgres -c "$PG_BINDIR/psql -p ${POSTGRES_PORT} -c \"GRANT ALL PRIVILEGES ON DATABASE ${POSTGRES_DB} TO $POSTGRES_USER;\""
-        # Finished setting up PosgresSQL database
-        echo_with_timestamp "PostgreSQL database setup complete."
-    fi
-
-    # Test PostgreSQL connection and exit if unavailable
-    echo_with_timestamp "Testing database connection..."
-    if ! pg_isready -h $POSTGRES_HOST -p $POSTGRES_PORT -U $POSTGRES_USER -d $POSTGRES_DB; then
-        echo_with_timestamp "ERROR: PostgreSQL is not ready. Exiting..."
-        exit 1
-    else
-        echo_with_timestamp "PostgreSQL is ready to accept connections."
-    fi
-
-    # Verify database accessibility
-    echo_with_timestamp "Verifying database accessibility..."
-    if ! su - $POSTGRES_USER -c "psql -p ${POSTGRES_PORT} -d ${POSTGRES_DB} -c 'SELECT 1;'" >/dev/null 2>&1; then
-        echo_with_timestamp "ERROR: PostgreSQL is running but the database is not accessible. Exiting..."
-        exit 1
-    else
-        echo_with_timestamp "PostgreSQL database is accessible."
-    fi
-fi
-
-# Run Django commands
-cd /app
-echo_with_timestamp "Running Django commands..."
-python manage.py migrate --noinput || true
-echo_with_timestamp "Checking if Django superuser exists..."
-if ! python manage.py shell -c "from django.contrib.auth import get_user_model; exit(0) if get_user_model().objects.filter(username='${DJANGO_SUPERUSER_USERNAME}').exists() else exit(1)"; then
-    echo_with_timestamp "Superuser does not exist. Creating..."
-    python manage.py createsuperuser --noinput || true
-=======
 
 # Global variables, stored so other users inherit them
 if [[ ! -f /etc/profile.d/dispatcharr.sh ]]; then
@@ -280,77 +109,10 @@
             echo "❌ Process $process_name (PID: $pid) has exited!"
         fi
     done
->>>>>>> 725c21ed
 else
     echo "❌ No processes started. Exiting."
     exit 1
 fi
 
-<<<<<<< HEAD
-# Always start Gunicorn
-echo "🚀 Starting Gunicorn..."
-su - $POSTGRES_USER -c "cd /app && gunicorn --workers=4 --worker-class=gevent --timeout=300 --bind 0.0.0.0:${ADMIN_PORT} dispatcharr.wsgi:application &"
-gunicorn_pid=$(pgrep -x gunicorn | sort | head -n1)
-echo "✅ Gunicorn started with PID $gunicorn_pid"
-pids+=("$gunicorn_pid")
-
-echo "🚀 Starting nginx..."
-nginx
-nginx_pid=$(pgrep nginx | sort  | head -n1)
-echo "✅ nginx started with PID $nginx_pid"
-pids+=("$nginx_pid")
-
-# Log PIDs
-echo "📝 Process PIDs: ${pids[*]}"
-
-echo "
-
-       %%%%
-    %%%%%%%%%%%
-   %%%%%%%%%%%%%%%
-   %%%%     %%%%%%%%%%
-  %%%%%        %%%%%%%%%%
-  @%%%%           %%%%%%%%%%
-   %%%%     *        %%%%%%%%%%
-   %%%%     ****        %%%%%%%%%%
-   %%%%     *******         %%%%%%%%
-   %%%%     ***********        %%%%%%
-   %%%%     **************        %%%%
-   %%%%     *************           %
-   %%%%     **********         @%%% %
-   %%%%     *******          %%%%%%
-   %%%%     ****         %%%%%%%%%%
-   %%%%               %%%%%%%%%%
-   %%%%            %%%%%%%%%%
-   %%%%         %%%%%%%%%
-   %%%%      %%%%%%%%%@
-          %%%%%%%%%
-     @%%%%%%%%%%
-         %%%%
-
-DISPACTHARR HAS SUCCESSFULLY STARTED
-"
-# Wait for at least one process to exit and log the process that exited first
-if [ ${#pids[@]} -gt 0 ]; then
-    echo "⏳ Waiting for processes to exit..."
-    while kill -0 "${pids[@]}" 2>/dev/null; do
-        sleep 1  # Wait for a second before checking again
-    done
-
-    echo "🚨 One of the processes exited! Checking which one..."
-
-    for pid in "${pids[@]}"; do
-        if ! kill -0 "$pid" 2>/dev/null; then
-            process_name=$(ps -p "$pid" -o comm=)
-            echo "❌ Process $process_name (PID: $pid) has exited!"
-        fi
-    done
-else
-    echo "❌ No processes started. Exiting."
-    exit 1
-fi
-
-=======
->>>>>>> 725c21ed
 # Cleanup and stop remaining processes
 cleanup